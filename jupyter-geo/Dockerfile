--- conflicted
+++ resolved
@@ -126,11 +126,7 @@
 WORKDIR /home/$NB_USER/work
 
 # Configure container startup
-<<<<<<< HEAD
-ENTRYPOINT ["tini", "--"]
-=======
 ENTRYPOINT ["/sbin/tini", "--"]
->>>>>>> a7d3c3dc
 CMD ["start-notebook.sh"]
 
 # Add local files as late as possible to avoid cache busting
